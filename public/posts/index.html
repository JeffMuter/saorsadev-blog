<!DOCTYPE html>
<html lang="en-us">
  <head>
    <meta charset="utf-8">
    <meta http-equiv="X-UA-Compatible" content="IE=edge,chrome=1">
    
    <title>SaorsaDev</title>
<<<<<<< HEAD
    <meta name="viewport" content="width=device-width,minimum-scale=1" />
    <meta name="description" content="" />
    <meta name="generator" content="Hugo 0.126.1" />
    <link rel="stylesheet" href="/ananke/css/main.min.css" />
    <link rel="canonical" href="https://.saorsadev.com/posts/" />
    <meta property="og:url" content="https://.saorsadev.com/posts/" />
    <meta property="og:site_name" content="SaorsaDev" />
    <meta property="og:title" content="Posts" />
    <meta property="og:locale" content="en_us" />
    <meta property="og:type" content="website" />
=======
    <meta name="viewport" content="width=device-width,minimum-scale=1">
    <meta name="description" content="">
    <meta name="generator" content="Hugo 0.126.2">
    
    
    
    
      <meta name="robots" content="noindex, nofollow">
    
    

    
<link rel="stylesheet" href="/ananke/css/main.min.css" >



    

    
      

    

    
>>>>>>> 9d9fa98e

    
      <link rel="canonical" href="https://.saorsadev.com/posts/">
    

    <meta property="og:url" content="https://.saorsadev.com/posts/">
  <meta property="og:site_name" content="SaorsaDev">
  <meta property="og:title" content="Posts">
  <meta property="og:locale" content="en_us">
  <meta property="og:type" content="website">

  <meta itemprop="name" content="Posts">
  <meta itemprop="dateModified" content="2024-05-31T00:00:00+00:00">
  <meta name="twitter:card" content="summary">
  <meta name="twitter:title" content="Posts">

	
  </head>

  <body class="ma0 avenir bg-near-white">

    

  <header>
    <div class="pb3-m pb6-l bg-black">
      <nav class="pv3 ph3 ph4-ns" role="navigation">
  <div class="flex-l justify-between items-center center">
    <a href="/" class="f3 fw2 hover-white no-underline white-90 dib">
      
        SaorsaDev
      
    </a>
    <div class="flex-l items-center">
      

      
      
<div class="ananke-socials">
  
</div>

    </div>
  </div>
</nav>


<script async src="https://www.googletagmanager.com/gtag/js?id=G-HTDE52LSHR"></script>
<script>
  window.dataLayer = window.dataLayer || [];
  function gtag(){dataLayer.push(arguments);}
  gtag('js', new Date());

  gtag('config', 'G-HTDE52LSHR');
</script>

      <div class="tc-l pv3 ph3 ph4-ns">
        <h1 class="f2 f-subheadline-l fw2 light-silver mb0 lh-title">
          Posts
        </h1>
        
      </div>
    </div>
  </header>


    <main class="pb7" role="main">
      
  <article class="pa3 pa4-ns nested-copy-line-height">
    <section class="cf ph3 ph5-l pv3 pv4-l f4 tc-l center measure-wide lh-copy mid-gray"></section>
    <section class="flex-ns flex-wrap justify-around mt5">
      
        <div class="relative w-100 w-30-l mb4 bg-white">
          <div class="relative w-100 mb4 bg-white nested-copy-line-height">
  <div class="bg-white mb3 pa4 gray overflow-hidden">
    <span class="f6 db">Posts</span>
    <h1 class="f3 near-black">
      <a href="/posts/wdu_05_31_24/" class="link black dim">
        Weekly Dev Update
      </a>
    </h1>
    <div class="nested-links f5 lh-copy nested-copy-line-height">
      Weekly Dev Update Creating Content &amp; Developing User Registration Registration Form This week, what I spent the most time building was the continued work on my registration form. Returning to a sort of mid-level phase, adding sessions to a database, not stored locally in a map. This is nearly complete, but I hope to get that complete, and begin adding tests. I haven&rsquo;t made database unit testing in Golang, so that&rsquo;s something that really excites me.
    </div>
    <a href="/posts/wdu_05_31_24/" class="ba b--moon-gray bg-light-gray br2 color-inherit dib f7 hover-bg-moon-gray link mt2 ph2 pv1">read more</a>
  </div>
</div>

        </div>
      
        <div class="relative w-100 w-30-l mb4 bg-white">
          <div class="relative w-100 mb4 bg-white nested-copy-line-height">
  <div class="bg-white mb3 pa4 gray overflow-hidden">
    <span class="f6 db">Posts</span>
    <h1 class="f3 near-black">
      <a href="/posts/technical_middleware/" class="link black dim">
        Simplifying Middleware in Go
      </a>
    </h1>
    <div class="nested-links f5 lh-copy nested-copy-line-height">
      Simplifying Middleware in Go I want to discuss some of the discoveries, and challenges, I ran into while building a Golang http web server, and making the authentication part of the application. Since I have not been using any frameworks, the process does get a bit deep, far moreso, comparatively to the ease by which other frameworks and languages remove the technical details of an application via abstractions. However, I stand by the idea that understanding a process without abstractions, is the best way to approach bugs, foreign code(code you are unfamiliar with), and also helps you to pick up new concepts quickly when encountering something novel.
    </div>
    <a href="/posts/technical_middleware/" class="ba b--moon-gray bg-light-gray br2 color-inherit dib f7 hover-bg-moon-gray link mt2 ph2 pv1">read more</a>
  </div>
</div>

        </div>
      
        <div class="relative w-100 w-30-l mb4 bg-white">
          <div class="relative w-100 mb4 bg-white nested-copy-line-height">
  <div class="bg-white mb3 pa4 gray overflow-hidden">
    <span class="f6 db">Posts</span>
    <h1 class="f3 near-black">
      <a href="/posts/wdu_05_24_24/" class="link black dim">
        Weekly Dev Update 2
      </a>
    </h1>
    <div class="nested-links f5 lh-copy nested-copy-line-height">
      Weekly Dev Update
Arden Labs Golang in AI Webinar
This week I had a chance encounter! I was listening to &lsquo;Cup O&rsquo; Go&rsquo; podcast, where Bill Kennedy mentioned some of the trainings that Ardan Lab does, which led to me seeing the Ardan Labs was sponsoring a free Webinar on how to use Golang to create AI services! So many of my side projects related to AI were shelved because of how commited I am to learning Golang.
    </div>
    <a href="/posts/wdu_05_24_24/" class="ba b--moon-gray bg-light-gray br2 color-inherit dib f7 hover-bg-moon-gray link mt2 ph2 pv1">read more</a>
  </div>
</div>

        </div>
      
        <div class="relative w-100 w-30-l mb4 bg-white">
          <div class="relative w-100 mb4 bg-white nested-copy-line-height">
  <div class="bg-white mb3 pa4 gray overflow-hidden">
    <span class="f6 db">Posts</span>
    <h1 class="f3 near-black">
      <a href="/posts/wdu_05_18_24/" class="link black dim">
        Weekly Dev Update
      </a>
    </h1>
    <div class="nested-links f5 lh-copy nested-copy-line-height">
      Weekly Dev Update Building a Web Server &amp; Creating This Blog
Building a Golang Web Server from the ground up I turned a basic empty Golang project, into my first attempt at building a web server. This has been much harder than I thought. There is so much about building a Golang web server that is significantly different from the API&rsquo;s I built in Java in the MVC design pattern. On top of learning new Go concepts, learning a new folder structure, the terms that go along with this kind of project has been seriously jarring.
    </div>
    <a href="/posts/wdu_05_18_24/" class="ba b--moon-gray bg-light-gray br2 color-inherit dib f7 hover-bg-moon-gray link mt2 ph2 pv1">read more</a>
  </div>
</div>

        </div>
      
    </section></article>

    </main>
    <footer class="bg-black bottom-0 w-100 pa3" role="contentinfo">
  <div class="flex justify-between">
  <a class="f4 fw4 hover-white no-underline white-70 dn dib-ns pv2 ph3" href="https://.saorsadev.com/" >
    &copy;  SaorsaDev 2024 
  </a>
    <div>
<div class="ananke-socials">
  
</div>
</div>
  </div>
</footer>

  </body>
</html><|MERGE_RESOLUTION|>--- conflicted
+++ resolved
@@ -5,7 +5,6 @@
     <meta http-equiv="X-UA-Compatible" content="IE=edge,chrome=1">
     
     <title>SaorsaDev</title>
-<<<<<<< HEAD
     <meta name="viewport" content="width=device-width,minimum-scale=1" />
     <meta name="description" content="" />
     <meta name="generator" content="Hugo 0.126.1" />
@@ -16,42 +15,6 @@
     <meta property="og:title" content="Posts" />
     <meta property="og:locale" content="en_us" />
     <meta property="og:type" content="website" />
-=======
-    <meta name="viewport" content="width=device-width,minimum-scale=1">
-    <meta name="description" content="">
-    <meta name="generator" content="Hugo 0.126.2">
-    
-    
-    
-    
-      <meta name="robots" content="noindex, nofollow">
-    
-    
-
-    
-<link rel="stylesheet" href="/ananke/css/main.min.css" >
-
-
-
-    
-
-    
-      
-
-    
-
-    
->>>>>>> 9d9fa98e
-
-    
-      <link rel="canonical" href="https://.saorsadev.com/posts/">
-    
-
-    <meta property="og:url" content="https://.saorsadev.com/posts/">
-  <meta property="og:site_name" content="SaorsaDev">
-  <meta property="og:title" content="Posts">
-  <meta property="og:locale" content="en_us">
-  <meta property="og:type" content="website">
 
   <meta itemprop="name" content="Posts">
   <meta itemprop="dateModified" content="2024-05-31T00:00:00+00:00">
